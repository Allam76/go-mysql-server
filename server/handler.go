--- conflicted
+++ resolved
@@ -320,9 +320,6 @@
 	oCtx := ctx
 	eg, ctx := ctx.NewErrgroup()
 
-<<<<<<< HEAD
-	schema, rowIter, err := h.e.QueryNodeWithBindings(ctx, query, parsed, sqlBindings)
-=======
 	// TODO: it would be nice to put this logic in the engine, not the handler, but we don't want the process to be
 	//  marked done until we're done spooling rows over the wire
 	ctx, err = ctx.ProcessList.AddProcess(ctx, query)
@@ -332,78 +329,66 @@
 		}
 	}()
 
-	schema, rows, err := h.e.QueryNodeWithBindings(ctx, query, parsed, sqlBindings)
->>>>>>> 0eb87c45
+	schema, rowIter, err := h.e.QueryNodeWithBindings(ctx, query, parsed, sqlBindings)
 	if err != nil {
 		ctx.GetLogger().WithError(err).Warn("error running query")
 		return remainder, err
 	}
 
+	var rowChan chan sql.Row
+	var row2Chan chan sql.Row2
+
 	var rowIter2 sql.RowIter2
 	if ri2, ok := rowIter.(sql.RowIterTypeSelector); ok && ri2.IsNode2() {
 		rowIter2 = rowIter.(sql.RowIter2)
-	}
-
-<<<<<<< HEAD
-	rowChan := make(chan sql.Row)
-	row2Chan := make(chan sql.Row2)
-
-	// Read rows from the iterator and send them to the row channel for processing
-=======
-	// Reads rows from the row reading goroutine
-	rowChan := make(chan sql.Row, 512)
+		row2Chan = make(chan sql.Row2, 512)
+	} else {
+		rowChan = make(chan sql.Row, 512)
+	}
+
 	wg := sync.WaitGroup{}
 	wg.Add(2)
 
 	// Read rows off the row iterator and send them to the row channel.
->>>>>>> 0eb87c45
 	eg.Go(func() error {
-		var frame *sql.RowFrame
+		defer wg.Done()
 		if rowIter2 != nil {
-			frame = sql.NewRowFrame()
+			defer close(row2Chan)
+
+			frame := sql.NewRowFrame()
 			defer frame.Recycle()
-		}
-
-		defer close(rowChan)
-<<<<<<< HEAD
-		defer close(row2Chan)
-=======
-		defer wg.Done()
->>>>>>> 0eb87c45
-		for {
-			select {
-			case <-ctx.Done():
-				return nil
-			default:
-<<<<<<< HEAD
-				if rowIter2 != nil {
-					frame.Clear()
-					err := rowIter2.Next2(ctx, frame)
+
+			for {
+				frame.Clear()
+				err := rowIter2.Next2(ctx, frame)
+				if err != nil {
+					if err == io.EOF {
+						return rowIter2.Close(ctx)
+					}
+					cerr := rowIter2.Close(ctx)
+					if cerr != nil {
+						ctx.GetLogger().WithError(cerr).Warn("error closing row iter")
+					}
+					return err
+				}
+				select {
+				case row2Chan <- frame.Row2Copy():
+				case <-ctx.Done():
+					return nil
+				}
+			}
+		} else {
+			defer close(rowChan)
+			for {
+				select {
+				case <-ctx.Done():
+					return nil
+				default:
+					row, err := rowIter.Next(ctx)
+					if err == io.EOF {
+						return nil
+					}
 					if err != nil {
-						if err == io.EOF {
-							return rowIter2.Close(ctx)
-						}
-						cerr := rowIter2.Close(ctx)
-						if cerr != nil {
-							ctx.GetLogger().WithError(cerr).Warn("error closing row iter")
-						}
-						return err
-					}
-					select {
-					case row2Chan <- frame.Row2Copy():
-					case <-ctx.Done():
-						return nil
-					}
-				} else {
-					row, err := rowIter.Next(ctx)
-					if err != nil {
-						if err == io.EOF {
-							return rowIter.Close(ctx)
-						}
-						cerr := rowIter.Close(ctx)
-						if cerr != nil {
-							ctx.GetLogger().WithError(cerr).Warn("error closing row iter")
-						}
 						return err
 					}
 					select {
@@ -411,19 +396,6 @@
 					case <-ctx.Done():
 						return nil
 					}
-=======
-				row, err := rows.Next(ctx)
-				if err == io.EOF {
-					return nil
-				}
-				if err != nil {
-					return err
-				}
-				select {
-				case rowChan <- row:
-				case <-ctx.Done():
-					return nil
->>>>>>> 0eb87c45
 				}
 			}
 		}
@@ -445,15 +417,11 @@
 	timer := time.NewTimer(waitTime)
 	defer timer.Stop()
 
-<<<<<<< HEAD
 	var r *sqltypes.Result
 	var proccesedAtLeastOneBatch bool
 
-	// Read rows off the row channel and send them to the callback
-=======
 	// reads rows from the channel, converts them to wire format,
 	// and calls |callback| to give them to vitess.
->>>>>>> 0eb87c45
 	eg.Go(func() error {
 		defer cancelF()
 		defer wg.Done()
@@ -479,6 +447,7 @@
 					if !ok {
 						return nil
 					}
+					// TODO: OK result for Row2
 					// if sql.IsOkResult(row) {
 					// 	if len(r.Rows) > 0 {
 					// 		panic("Got OkResult mixed with RowResult")
@@ -545,7 +514,7 @@
 	// wait until all rows have be sent over the wire
 	eg.Go(func() error {
 		wg.Wait()
-		return rows.Close(ctx)
+		return rowIter.Close(ctx)
 	})
 
 	err = eg.Wait()
