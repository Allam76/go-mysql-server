// Copyright 2020-2021 Dolthub, Inc.
//
// Licensed under the Apache License, Version 2.0 (the "License");
// you may not use this file except in compliance with the License.
// You may obtain a copy of the License at
//
//     http://www.apache.org/licenses/LICENSE-2.0
//
// Unless required by applicable law or agreed to in writing, software
// distributed under the License is distributed on an "AS IS" BASIS,
// WITHOUT WARRANTIES OR CONDITIONS OF ANY KIND, either express or implied.
// See the License for the specific language governing permissions and
// limitations under the License.

package analyzer

import (
	"fmt"
	"strings"

	"github.com/dolthub/go-mysql-server/sql"
	"github.com/dolthub/go-mysql-server/sql/expression"
	"github.com/dolthub/go-mysql-server/sql/plan"
)

// pushdownFilters attempts to push conditions in filters down to individual tables. Tables that implement
// sql.FilteredTable will get such conditions applied to them. For conditions that have an index, tables that implement
// sql.IndexAddressableTable will get an appropriate index lookup applied.
func pushdownFilters(ctx *sql.Context, a *Analyzer, n sql.Node, scope *Scope) (sql.Node, error) {
	span, ctx := ctx.Span("pushdown_filters")
	defer span.Finish()

	if !canDoPushdown(n) {
		return n, nil
	}

	indexes, err := getIndexesByTable(ctx, a, n, scope)
	if err != nil {
		return nil, err
	}

	tableAliases, err := getTableAliases(n, scope)
	if err != nil {
		return nil, err
	}

	n, err = convertFiltersToIndexedAccess(ctx, a, n, scope, indexes)
	if err != nil {
		return nil, err
	}

	return transformPushdownFilters(ctx, a, n, scope, tableAliases)
}

// pushdownSubqueryAliasFilters attempts to push conditions in filters down to
// individual subquery aliases.
func pushdownSubqueryAliasFilters(ctx *sql.Context, a *Analyzer, n sql.Node, scope *Scope) (sql.Node, error) {
	span, ctx := ctx.Span("pushdown_subquery_alias_filters")
	defer span.Finish()

	if !canDoPushdown(n) {
		return n, nil
	}

	tableAliases, err := getTableAliases(n, scope)
	if err != nil {
		return nil, err
	}

	return transformPushdownSubqueryAliasFilters(ctx, a, n, scope, tableAliases)
}

// pushdownProjections attempts to push projections down to individual tables that implement sql.ProjectTable
func pushdownProjections(ctx *sql.Context, a *Analyzer, n sql.Node, scope *Scope) (sql.Node, error) {
	span, ctx := ctx.Span("pushdown_projections")
	defer span.Finish()

	if !canDoPushdown(n) {
		return n, nil
	}
	if !canProject(n, a) {
		return n, nil
	}

	return transformPushdownProjections(ctx, a, n, scope)
}

func canProject(n sql.Node, a *Analyzer) bool {
	switch n.(type) {
	case *plan.Update, *plan.RowUpdateAccumulator, *plan.DeleteFrom:
		return false
	}

	// Pushdown of projections interferes with subqueries on the same table: the table gets two different sets of
	// projected columns pushed down, once for its alias in the subquery and once for its alias outside. For that reason,
	// skip pushdown for any query with a subquery in it.
	// TODO: fix this
	containsSubquery := false
	plan.InspectExpressions(n, func(e sql.Expression) bool {
		if _, ok := e.(*plan.Subquery); ok {
			containsSubquery = true
			return false
		}
		return true
	})

	if containsSubquery {
		a.Log("skipping pushdown of projection for query with subquery")
		return false
	}

	containsIndexedJoin := false
	plan.Inspect(n, func(node sql.Node) bool {
		if _, ok := node.(*plan.IndexedJoin); ok {
			containsIndexedJoin = true
			return false
		}
		return true

	})

	if containsIndexedJoin {
		a.Log("skipping pushdown of projection for query with an indexed join")
		return false
	}

	// Because analysis runs more than once on subquery, it's possible for projection pushdown logic to be applied
	// multiple times. It's totally undefined what happens when you push a projection down to a table that already has
	// one, and shouldn't happen. We don't have the necessary interface to interrogate a projected table about its
	// projection, so we do this for now.
	// TODO: this is a hack, we shouldn't use decorator nodes for logic like this.
	alreadyPushedDown := false
	plan.Inspect(n, func(n sql.Node) bool {
		if n, ok := n.(*plan.DecoratedNode); ok && strings.Contains(n.String(), "Projected table access on") {
			alreadyPushedDown = true
			return false
		}
		return true
	})

	return !alreadyPushedDown
}

// canDoPushdown returns whether the node given can safely be analyzed for pushdown
func canDoPushdown(n sql.Node) bool {
	if !n.Resolved() {
		return false
	}

	if plan.IsNoRowNode(n) {
		return false
	}

	// The values of an insert are analyzed in isolation, so they do get pushdown treatment. But no other DML
	// statements should get pushdown to their target tables.
	switch n.(type) {
	case *plan.InsertInto:
		return false
	}

	return true
}

// Pushing down a filter is incompatible with the secondary table in a Left or Right join. If we push a predicate on
// the secondary table below the join, we end up not evaluating it in all cases (since the secondary table result is
// sometimes null in these types of joins). It must be evaluated only after the join result is computed.
func filterPushdownChildSelector(parent sql.Node, child sql.Node, childNum int) bool {
	switch n := parent.(type) {
	case *plan.TableAlias:
		return false
	case *plan.IndexedJoin:
		if n.JoinType() == plan.JoinTypeLeft || n.JoinType() == plan.JoinTypeRight {
			return childNum == 0
		}
		return true
	case *plan.LeftJoin:
		return childNum == 0
	case *plan.RightJoin:
		return childNum == 1
	}
	return true
}

// Like filterPushdownChildSelector, but for pushing filters down via the introduction of additional Filter nodes
// (for tables that can't treat the filter as an index lookup or accept it directly). In this case, we want to avoid
// introducing additional Filter nodes unnecessarily. This means only introducing new filter nodes when they are being
// pushed below a join or other structure.
func filterPushdownAboveTablesChildSelector(parent sql.Node, child sql.Node, childNum int) bool {
	// All the same restrictions that apply to pushing filters down in general apply here as well
	if !filterPushdownChildSelector(parent, child, childNum) {
		return false
	}
	switch parent.(type) {
	case *plan.Filter:
		switch child.(type) {
		// Don't bother pushing filters down above tables if the direct child node is a table. At best this
		// just splits the predicates into multiple filter nodes, and at worst it breaks other parts of the
		// analyzer that don't expect this structure in the tree.
		case *plan.TableAlias, *plan.ResolvedTable, *plan.IndexedTableAccess, *plan.ValueDerivedTable:
			return false
		}
	}

	return true
}

func transformPushdownFilters(ctx *sql.Context, a *Analyzer, n sql.Node, scope *Scope, tableAliases TableAliases) (sql.Node, error) {
	applyFilteredTables := func(n *plan.Filter, filters *filterSet) (sql.Node, error) {
		return plan.TransformUpWithSelector(n, filterPushdownChildSelector, func(node sql.Node) (sql.Node, error) {
			switch node := node.(type) {
			case *plan.Filter:
				n, err := removePushedDownPredicates(ctx, a, node, filters)
				if err != nil {
					return nil, err
				}
				return FixFieldIndexesForExpressions(ctx, a, n, scope)
			case *plan.TableAlias, *plan.ResolvedTable, *plan.IndexedTableAccess, *plan.ValueDerivedTable:
				table, err := pushdownFiltersToTable(ctx, a, node.(NameableNode), scope, filters, tableAliases)
				if err != nil {
					return nil, err
				}
				return FixFieldIndexesForExpressions(ctx, a, table, scope)
			default:
				return FixFieldIndexesForExpressions(ctx, a, node, scope)
			}
		})
	}

	pushdownAboveTables := func(n sql.Node, filters *filterSet) (sql.Node, error) {
		return plan.TransformUpWithSelector(n, filterPushdownAboveTablesChildSelector, func(node sql.Node) (sql.Node, error) {
			switch node := node.(type) {
			case *plan.Filter:
				n, err := removePushedDownPredicates(ctx, a, node, filters)
				if err != nil {
					return nil, err
				}
				return FixFieldIndexesForExpressions(ctx, a, n, scope)
			case *plan.TableAlias, *plan.ResolvedTable, *plan.IndexedTableAccess, *plan.ValueDerivedTable:
				table, err := pushdownFiltersToAboveTable(ctx, a, node.(NameableNode), scope, filters)
				if err != nil {
					return nil, err
				}
				return FixFieldIndexesForExpressions(ctx, a, table, scope)
			default:
				return FixFieldIndexesForExpressions(ctx, a, node, scope)
			}
		})
	}

	// For each filter node, we want to push its predicates as low as possible.
	return plan.TransformUp(n, func(n sql.Node) (sql.Node, error) {
		switch n := n.(type) {
		case *plan.Filter:
			// Find all col exprs and group them by the table they mention so that we can keep track of which ones
			// have been pushed down and need to be removed from the parent filter
			filtersByTable := getFiltersByTable(n)
			filters := newFilterSet(n.Expression, filtersByTable, tableAliases)

			// Two passes: first push filters to any tables that implement sql.Filtered table directly
			node, err := applyFilteredTables(n, filters)
			if err != nil {
				return nil, err
			}

			// Then move filter predicates directly above their respective tables in joins
			return pushdownAboveTables(node, filters)
		default:
			return n, nil
		}
	})
}

func transformPushdownSubqueryAliasFilters(ctx *sql.Context, a *Analyzer, n sql.Node, scope *Scope, tableAliases TableAliases) (sql.Node, error) {
	var filters *filterSet

	transformFilterNode := func(n *plan.Filter) (sql.Node, error) {
		return plan.TransformUpWithSelector(n, filterPushdownChildSelector, func(node sql.Node) (sql.Node, error) {
			switch node := node.(type) {
			case *plan.Filter:
				return removePushedDownPredicates(ctx, a, node, filters)
			case *plan.SubqueryAlias:
				return pushdownFiltersUnderSubqueryAlias(ctx, a, node, filters)
			default:
				return node, nil
			}
		})
	}

	// For each filter node, we want to push its predicates as low as possible.
	return plan.TransformUp(n, func(n sql.Node) (sql.Node, error) {
		switch n := n.(type) {
		case *plan.Filter:
			// First step is to find all col exprs and group them by the table they mention.
			filtersByTable := getFiltersByTable(n)
			filters = newFilterSet(n.Expression, filtersByTable, tableAliases)
			return transformFilterNode(n)
		default:
			return n, nil
		}
	})
}

// convertFiltersToIndexedAccess attempts to replace filter predicates with indexed accesses where possible
func convertFiltersToIndexedAccess(
	ctx *sql.Context,
	a *Analyzer,
	n sql.Node,
	scope *Scope,
	indexes indexLookupsByTable,
) (sql.Node, error) {
	childSelector := func(parent sql.Node, child sql.Node, childNum int) bool {
		switch child.(type) {
		// We can't push any indexes down to a table has already had an index pushed down it
		case *plan.IndexedTableAccess:
			return false
		}

		switch parent.(type) {
		// For IndexedJoins, if we are already using indexed access during query execution for the secondary table,
		// replacing the secondary table with an indexed lookup will have no effect on the result of the join, but
		// *will* inappropriately remove the filter from the predicate.
		// TODO: the analyzer should combine these indexed lookups better
		case *plan.IndexedJoin:
			// Left and right joins can push down indexes for the primary table, but not the secondary. See comment
			// on transformPushdownFilters
			return childNum == 0
		case *plan.LeftJoin:
			return childNum == 0
		case *plan.RightJoin:
			return childNum == 1
		case *plan.TableAlias:
			// For a TableAlias, we apply this pushdown to the
			// TableAlias, but not to the resolved table directly
			// beneath it.
			return false
		}
		return true
	}

	node, err := plan.TransformUpWithSelector(n, childSelector, func(node sql.Node) (sql.Node, error) {
		switch node := node.(type) {
		// TODO: some indexes, once pushed down, can be safely removed from the filter. But not all of them, as currently
		//  implemented -- some indexes return more values than strictly match.
		case *plan.TableAlias:
			table, err := pushdownIndexesToTable(a, node, indexes)
			if err != nil {
				return nil, err
			}

			return plan.TransformUp(table, func(n sql.Node) (sql.Node, error) {
				ita, ok := n.(*plan.IndexedTableAccess)
				if !ok {
					return n, nil
				}

				newExprs, err := FixFieldIndexesOnExpressions(ctx, scope, a, table.Schema(), ita.Expressions()...)
				if err != nil {
					return nil, err
				}

				return ita.WithExpressions(newExprs...)
			})
		case *plan.ResolvedTable:
			table, err := pushdownIndexesToTable(a, node, indexes)
			if err != nil {
				return nil, err
			}

			// We can't use FixFieldIndexesForExpressions here, because it uses the schema of children, and
			// ResolvedTable doesn't have any.
			return FixFieldIndexesForTableNode(ctx, a, table, scope)
		default:
			return FixFieldIndexesForExpressions(ctx, a, node, scope)
		}
	})

	if err != nil {
		return nil, err
	}

	return node, nil
}

// pushdownFiltersToTable attempts to push filters to tables that can accept them
func pushdownFiltersToTable(
	ctx *sql.Context,
	a *Analyzer,
	tableNode NameableNode,
	scope *Scope,
	filters *filterSet,
	tableAliases TableAliases,
) (sql.Node, error) {
	table := getTable(tableNode)
	if table == nil {
		return tableNode, nil
	}

	var newTableNode sql.Node = tableNode

<<<<<<< HEAD
	// Push any filters for this table onto the table itself if it's a sql.FilteredTable
	if ft, ok := table.(sql.FilteredTable); ok && len(filters.availableFiltersForTable(ctx, tableNode.Name())) > 0 {
=======
	ft, ftOK := table.(sql.FilteredTable)
	// First push remaining filters onto the table itself if it's a sql.FilteredTable
	if ftOK && len(filters.availableFiltersForTable(ctx, tableNode.Name())) > 0 {
>>>>>>> aec07a6e
		tableFilters := filters.availableFiltersForTable(ctx, tableNode.Name())
		handled := ft.HandledFilters(normalizeExpressions(ctx, tableAliases, tableFilters...))
		filters.markFiltersHandled(handled...)

		handled, err := FixFieldIndexesOnExpressions(ctx, scope, a, tableNode.Schema(), handled...)
		if err != nil {
			return nil, err
		}

		table = ft.WithFilters(ctx, handled)
		newTableNode = plan.NewDecoratedNode(
			fmt.Sprintf("Filtered table access on %v", handled),
			newTableNode)

		a.Log(
			"table %q transformed with pushdown of filters, %d filters handled of %d",
			tableNode.Name(),
			len(handled),
			len(tableFilters),
		)
	}

	switch tableNode.(type) {
	case *plan.ResolvedTable, *plan.TableAlias, *plan.IndexedTableAccess, *plan.ValueDerivedTable:
		return withTable(newTableNode, table)
	default:
		return nil, ErrInvalidNodeType.New("pushdownFiltersToTable", tableNode)
	}
}

// pushdownFiltersToAboveTable introduces a filter node with the given predicate
func pushdownFiltersToAboveTable(
	ctx *sql.Context,
	a *Analyzer,
	tableNode NameableNode,
	scope *Scope,
	filters *filterSet,
) (sql.Node,error) {
	table := getTable(tableNode)
	if table == nil {
		return tableNode, nil
	}

	// Move any remaining filters for the table directly above the table itself
	var pushedDownFilterExpression sql.Expression
	if tableFilters := filters.availableFiltersForTable(ctx, tableNode.Name()); len(tableFilters) > 0 {
		filters.markFiltersHandled(tableFilters...)

		handled, err := FixFieldIndexesOnExpressions(ctx, scope, a, tableNode.Schema(), tableFilters...)
		if err != nil {
			return nil, err
		}

		pushedDownFilterExpression = expression.JoinAnd(handled...)

		a.Log(
			"pushed down filters %s above table %q, %d filters handled of %d",
			handled,
			tableNode.Name(),
			len(handled),
			len(tableFilters),
		)
	}

	switch tableNode.(type) {
	case *plan.ResolvedTable, *plan.TableAlias, *plan.IndexedTableAccess, *plan.ValueDerivedTable:
		node, err := withTable(tableNode, table)
		if err != nil {
			return nil, err
		}

		if pushedDownFilterExpression != nil {
			return plan.NewFilter(pushedDownFilterExpression, node), nil
		}

		return node, nil
	default:
		return nil, ErrInvalidNodeType.New("pushdownFiltersToAboveTable", tableNode)
	}
}

// pushdownFiltersUnderSubqueryAlias takes |filters| applying to the subquery
// alias a moves them under the subquery alias. Because the subquery alias is
// Opaque, it behaves a little bit like a FilteredTable, and pushing the
// filters down below it can help find index usage opportunities later in the
// analysis phase.
func pushdownFiltersUnderSubqueryAlias(ctx *sql.Context, a *Analyzer, sa *plan.SubqueryAlias, filters *filterSet) (sql.Node, error) {
	handled := filters.availableFiltersForTable(ctx, sa.Name())
	if len(handled) == 0 {
		return sa, nil
	}
	filters.markFiltersHandled(handled...)
	schema := sa.Schema()
	handled, err := FixFieldIndexesOnExpressions(ctx, nil, a, schema, handled...)
	if err != nil {
		return nil, err
	}

	// |handled| is in terms of the parent schema, and in particular the
	// |Source| is the alias name. Rewrite it to refer to the |sa.Child|
	// schema instead.
	childSchema := sa.Child.Schema()
	expressionsForChild := make([]sql.Expression, len(handled))
	for i, h := range handled {
		expressionsForChild[i], err = expression.TransformUp(ctx, h, func(e sql.Expression) (sql.Expression, error) {
			if gt, ok := e.(*expression.GetField); ok {
				col := childSchema[gt.Index()]
				return gt.WithTable(col.Source).WithName(col.Name), nil
			}
			return e, nil
		})
	}

	return sa.WithChildren(plan.NewFilter(expression.JoinAnd(expressionsForChild...), sa.Child))
}

// pushdownIndexesToTable attempts to convert filter predicates to indexes on tables that implement
// sql.IndexAddressableTable
func pushdownIndexesToTable(a *Analyzer, tableNode NameableNode, indexes map[string]*indexLookup) (sql.Node, error) {
	return plan.TransformUp(tableNode, func(n sql.Node) (sql.Node, error) {
		switch n := n.(type) {
		case *plan.ResolvedTable:
			table := getTable(tableNode)
			if table == nil {
				return n, nil
			}
			if _, ok := table.(sql.IndexAddressableTable); ok {
				indexLookup, ok := indexes[tableNode.Name()]
				if ok {
					a.Log("table %q transformed with pushdown of index", tableNode.Name())
					return plan.NewStaticIndexedTableAccess(n, indexLookup.lookup, indexLookup.indexes[0], indexLookup.exprs), nil
				}
			}
		}
		return n, nil
	})
}

func formatIndexDecoratorString(indexes ...sql.Index) []string {
	var indexStrs []string
	for _, idx := range indexes {
		var expStrs []string
		for _, e := range idx.Expressions() {
			expStrs = append(expStrs, e)
		}
		indexStrs = append(indexStrs, fmt.Sprintf("[%s]", strings.Join(expStrs, ",")))
	}
	return indexStrs
}

// pushdownProjectionsToTable attempts to push projected columns down to tables that implement sql.ProjectedTable.
func pushdownProjectionsToTable(
	a *Analyzer,
	tableNode NameableNode,
	fieldsByTable fieldsByTable,
	usedProjections fieldsByTable,
) (sql.Node, error) {

	table := getTable(tableNode)
	if table == nil {
		return tableNode, nil
	}

	var newTableNode sql.Node = tableNode

	replacedTable := false
	if pt, ok := table.(sql.ProjectedTable); ok && len(fieldsByTable[tableNode.Name()]) > 0 {
		if usedProjections[tableNode.Name()] == nil {
			projectedFields := fieldsByTable[tableNode.Name()]
			table = pt.WithProjection(projectedFields)
			usedProjections[tableNode.Name()] = projectedFields
		}

		newTableNode = plan.NewDecoratedNode(
			fmt.Sprintf("Projected table access on %v",
				fieldsByTable[tableNode.Name()]), newTableNode)
		a.Log("table %q transformed with pushdown of projection", tableNode.Name())

		replacedTable = true
	}

	if !replacedTable {
		return tableNode, nil
	}

	switch tableNode.(type) {
	case *plan.ResolvedTable, *plan.TableAlias, *plan.IndexedTableAccess:
		node, err := withTable(newTableNode, table)
		if err != nil {
			return nil, err
		}

		return node, nil
	default:
		return nil, ErrInvalidNodeType.New("pushdown", tableNode)
	}
}

func transformPushdownProjections(ctx *sql.Context, a *Analyzer, n sql.Node, scope *Scope) (sql.Node, error) {
	usedFieldsByTable := make(fieldsByTable)
	fieldsByTable := getFieldsByTable(ctx, n)

	selector := func(parent sql.Node, child sql.Node, childNum int) bool {
		switch parent.(type) {
		case *plan.TableAlias:
			// When we hit a table alias, we don't want to descend farther into the tree for expression matches, which
			// would give us the original (unaliased) names of columns
			return false
		default:
			return true
		}
	}

	node, err := plan.TransformUpWithSelector(n, selector, func(node sql.Node) (sql.Node, error) {
		var nameable NameableNode

		switch node.(type) {
		case *plan.TableAlias, *plan.ResolvedTable, *plan.IndexedTableAccess:
			nameable = node.(NameableNode)
		}

		if nameable != nil {
			table, err := pushdownProjectionsToTable(a, nameable, fieldsByTable, usedFieldsByTable)
			if err != nil {
				return nil, err
			}
			return FixFieldIndexesForExpressions(ctx, a, table, scope)
		} else {
			return FixFieldIndexesForExpressions(ctx, a, node, scope)
		}
	})

	if err != nil {
		return nil, err
	}

	return node, nil
}

// removePushedDownPredicates removes all handled filter predicates from the filter given and returns. If all
// predicates have been handled, it replaces the filter with its child.
func removePushedDownPredicates(ctx *sql.Context, a *Analyzer, node *plan.Filter, filters *filterSet) (sql.Node, error) {
	if filters.handledCount() == 0 {
		a.Log("no handled filters, leaving filter untouched")
		return node, nil
	}

	unhandled := filters.unhandledPredicates(ctx)
	if len(unhandled) == 0 {
		a.Log("filter node has no unhandled filters, so it will be removed")
		return node.Child, nil
	}

	a.Log(
		"filters removed from filter node: %s\nfilter has now %d filters",
		filters.handledFilters,
		len(unhandled),
	)

	return plan.NewFilter(expression.JoinAnd(unhandled...), node.Child), nil
}

type exprSlice []sql.Expression

func (es exprSlice) String() string {
	var sb strings.Builder
	for i, e := range es {
		if i > 0 {
			sb.WriteString(", ")
		}
		sb.WriteString(e.String())
	}
	return sb.String()
}

<|MERGE_RESOLUTION|>--- conflicted
+++ resolved
@@ -397,14 +397,8 @@
 
 	var newTableNode sql.Node = tableNode
 
-<<<<<<< HEAD
 	// Push any filters for this table onto the table itself if it's a sql.FilteredTable
 	if ft, ok := table.(sql.FilteredTable); ok && len(filters.availableFiltersForTable(ctx, tableNode.Name())) > 0 {
-=======
-	ft, ftOK := table.(sql.FilteredTable)
-	// First push remaining filters onto the table itself if it's a sql.FilteredTable
-	if ftOK && len(filters.availableFiltersForTable(ctx, tableNode.Name())) > 0 {
->>>>>>> aec07a6e
 		tableFilters := filters.availableFiltersForTable(ctx, tableNode.Name())
 		handled := ft.HandledFilters(normalizeExpressions(ctx, tableAliases, tableFilters...))
 		filters.markFiltersHandled(handled...)
