// Copyright 2020-2021 Dolthub, Inc.
//
// Licensed under the Apache License, Version 2.0 (the "License");
// you may not use this file except in compliance with the License.
// You may obtain a copy of the License at
//
//     http://www.apache.org/licenses/LICENSE-2.0
//
// Unless required by applicable law or agreed to in writing, software
// distributed under the License is distributed on an "AS IS" BASIS,
// WITHOUT WARRANTIES OR CONDITIONS OF ANY KIND, either express or implied.
// See the License for the specific language governing permissions and
// limitations under the License.

package expression

import (
	"bytes"
	"fmt"
	"regexp"
	"strings"
	"sync"

	"github.com/dolthub/go-mysql-server/internal/regex"
	"github.com/dolthub/go-mysql-server/sql"
)

func newDefaultLikeMatcher(likeStr string) (regex.DisposableMatcher, error) {
	return regex.NewDisposableMatcher("go", likeStr)
}

// Like performs pattern matching against two strings.
type Like struct {
	BinaryExpression
	escape sql.Expression
	pool   *sync.Pool
	once   sync.Once
	cached bool
}

// NewLike creates a new LIKE expression.
func NewLike(left, right, escape sql.Expression) sql.Expression {
	var cached = true
	sql.Inspect(right, func(e sql.Expression) bool {
		if _, ok := e.(*GetField); ok {
			cached = false
		}
		return true
	})

	return &Like{
		BinaryExpression: BinaryExpression{left, right},
		escape:           escape,
		pool:             nil,
		once:             sync.Once{},
		cached:           cached,
	}
}

// Type implements the sql.Expression interface.
func (l *Like) Type() sql.Type { return sql.Boolean }

// Eval implements the sql.Expression interface.
func (l *Like) Eval(ctx *sql.Context, row sql.Row) (interface{}, error) {
	span, ctx := ctx.Span("expression.Like")
	defer span.Finish()

	left, err := l.Left.Eval(ctx, row)
	if err != nil || left == nil {
		return nil, err
	}
	left, err = sql.LongText.Convert(left)
	if err != nil {
		return nil, err
	}

	createMatcher := newDefaultLikeMatcher
	lType := l.Left.Type()
	lm, likeOK := lType.(sql.LikeMatcher)
	if likeOK {
		createMatcher = lm.CreateMatcher
	}

	var likeMatcher regex.DisposableMatcher
	if !l.cached {
		// for non-cached regex every time create a new matcher
		right, rerr := l.evalRight(ctx, row)
		if rerr != nil {
			return nil, rerr
		}
		likeMatcher, err = createMatcher(*right)
	} else {
		l.once.Do(func() {
			right, err := l.evalRight(ctx, row)
			l.pool = &sync.Pool{
				New: func() interface{} {
					if err != nil || right == nil {
						return matcherErrTuple{nil, err}
					}
					m, e := createMatcher(*right)
					return matcherErrTuple{m, e}
				},
			}
		})
		rwe := l.pool.Get().(matcherErrTuple)
		likeMatcher, err = rwe.matcher, rwe.err
	}

	if err != nil {
		return nil, err
	}

	ok := likeMatcher.Match(left.(string))
	if !l.cached {
		likeMatcher.Dispose()
	} else {
		l.pool.Put(matcherErrTuple{likeMatcher, nil})
	}

	return ok, nil
}

func (l *Like) evalRight(ctx *sql.Context, row sql.Row) (*string, error) {
	v, err := l.Right.Eval(ctx, row)
	if err != nil {
		return nil, err
	}
	if v == nil {
		return nil, nil
	}
	v, err = sql.LongText.Convert(v)
	if err != nil {
		return nil, err
	}

	if l.escape == nil {
		s := patternToGoRegex(v.(string))
		return &s, nil
	}

	e, err := l.escape.Eval(ctx, row)
	if err != nil {
		return nil, err
	}

	e, err = sql.LongText.Convert(e)
	if err != nil {
		return nil, err
	}

	// Use normal patternToGoRegex when escape is empty string
	if len(e.(string)) == 0 {
		s := patternToGoRegex(v.(string))
		return &s, nil
	}

	// e should be exactly one character
	if len(e.(string)) > 1 {
		return nil, sql.ErrInvalidArgument.New("ESCAPE")
	}

	s := patternToGoRegexWithEscape(v.(string), e.(string))
	return &s, nil
}

func (l *Like) String() string {
	return fmt.Sprintf("%s LIKE %s", l.Left, l.Right)
}

// WithChildren implements the Expression interface.
func (l *Like) WithChildren(children ...sql.Expression) (sql.Expression, error) {
	if len(children) != 2 {
		return nil, sql.ErrInvalidChildrenNumber.New(l, len(children), 2)
	}
	return NewLike(children[0], children[1], l.escape), nil
}

func patternToGoRegex(pattern string) string {
	var buf bytes.Buffer
	buf.WriteString("(?s)")
	buf.WriteRune('^')
	var escaped bool
	for _, r := range strings.Replace(regexp.QuoteMeta(pattern), `\\`, `\`, -1) {
		switch r {
		case '_':
			if escaped {
				buf.WriteRune(r)
			} else {
				buf.WriteRune('.')
			}
		case '%':
			if escaped {
				buf.WriteRune(r)
			} else {
				buf.WriteString(".*")
			}
		case '\\':
			if escaped {
				buf.WriteString(`\\`)
			} else {
				escaped = true
				continue
			}
		default:
			if escaped {
				buf.WriteString(`\`)
			}
			buf.WriteRune(r)
		}

		if escaped {
			escaped = false
		}
	}

	buf.WriteRune('$')
	return buf.String()
}

<<<<<<< HEAD

func patternToGoRegexWithEscape(pattern, escape string) string {
=======
func patternToGoRegexCustom(pattern, escape string) string {
>>>>>>> 71744d1d
	var buf bytes.Buffer
	buf.WriteString("(?s)")
	buf.WriteRune('^')
	var escaped bool
	//var customEscaped bool

	for _, r := range strings.Replace(strings.Replace(regexp.QuoteMeta(pattern), `\\`, `\`, -1), regexp.QuoteMeta(escape), escape, -1) {
		switch r {
		case rune(escape[0]):
			if escaped {
				buf.WriteString(regexp.QuoteMeta(escape))
			} else {
				escaped = true
				continue
			}
		case '_':
			if escaped {
				buf.WriteRune(r)
			} else {
				buf.WriteRune('.')
			}
		case '%':
			if escaped {
				buf.WriteRune(r)
			} else {
				buf.WriteString(".*")
			}
		case '\\':
			if escaped {
				buf.WriteString(`\\`)
			} else {
				escaped = true
				continue
			}
		default:
			if escaped {
				buf.WriteString(`\`)
			}
			buf.WriteRune(r)
		}

		if escaped {
			escaped = false
		}
	}

	buf.WriteRune('$')
	return buf.String()
}<|MERGE_RESOLUTION|>--- conflicted
+++ resolved
@@ -217,17 +217,11 @@
 	return buf.String()
 }
 
-<<<<<<< HEAD
-
 func patternToGoRegexWithEscape(pattern, escape string) string {
-=======
-func patternToGoRegexCustom(pattern, escape string) string {
->>>>>>> 71744d1d
 	var buf bytes.Buffer
 	buf.WriteString("(?s)")
 	buf.WriteRune('^')
 	var escaped bool
-	//var customEscaped bool
 
 	for _, r := range strings.Replace(strings.Replace(regexp.QuoteMeta(pattern), `\\`, `\`, -1), regexp.QuoteMeta(escape), escape, -1) {
 		switch r {
