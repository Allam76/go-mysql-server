--- conflicted
+++ resolved
@@ -183,14 +183,9 @@
 }
 
 // CheckPrivileges implements the Node interface
-<<<<<<< HEAD
-func (utf *UnresolvedTableFunction) CheckPrivileges(ctx *sql.Context, opChecker sql.PrivilegedOperationChecker) bool {
-	return true
-=======
 func (utf UnresolvedTableFunction) CheckPrivileges(ctx *sql.Context, opChecker sql.PrivilegedOperationChecker) bool {
 	panic("attempting to check privileges on an unresolved table function")
 	return false
->>>>>>> 2a1f5e55
 }
 
 // Resolved implements the Resolvable interface
