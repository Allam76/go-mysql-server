--- conflicted
+++ resolved
@@ -270,22 +270,6 @@
 	}
 
 	if i.replacer != nil {
-<<<<<<< HEAD
-		toReturn := row.Append(row)
-		if err = i.replacer.Delete(i.ctx, row); err != nil {
-			if !sql.ErrDeleteRowNotFound.Is(err) {
-				return i.ignoreOrClose(err)
-			}
-			// if the row was not found during deletion, write nils into the toReturn row
-			for i := range row {
-				toReturn[i] = nil
-			}
-		}
-
-		if err = i.replacer.Insert(i.ctx, row); err != nil {
-			return i.ignoreOrClose(err)
-		}
-=======
 		toReturn := make(sql.Row, len(row)*2)
 		for i := 0; i < len(row); i++ {
 			toReturn[i+len(row)] = row[i]
@@ -294,8 +278,7 @@
 		for {
 			if err := i.replacer.Insert(i.ctx, row); err != nil {
 				if !sql.ErrPrimaryKeyViolation.Is(err) && !sql.ErrUniqueKeyViolation.Is(err) {
-					_ = i.rowSource.Close(i.ctx)
-					return nil, err
+					return i.ignoreOrClose(err)
 				}
 
 				ue := err.(*errors.Error).Cause().(sql.UniqueKeyError)
@@ -311,8 +294,6 @@
 				break
 			}
 		}
-
->>>>>>> e97132b7
 		return toReturn, nil
 	} else {
 		if err := i.inserter.Insert(i.ctx, row); err != nil {
