// Copyright 2020-2021 Dolthub, Inc.
//
// Licensed under the Apache License, Version 2.0 (the "License");
// you may not use this file except in compliance with the License.
// You may obtain a copy of the License at
//
//     http://www.apache.org/licenses/LICENSE-2.0
//
// Unless required by applicable law or agreed to in writing, software
// distributed under the License is distributed on an "AS IS" BASIS,
// WITHOUT WARRANTIES OR CONDITIONS OF ANY KIND, either express or implied.
// See the License for the specific language governing permissions and
// limitations under the License.

package plan

import (
	"fmt"

	"github.com/dolthub/go-mysql-server/sql"
)

type AlterAutoIncrement struct {
<<<<<<< HEAD
	ddlNode
	Table   sql.Node
	autoVal int64
}

func NewAlterAutoIncrement(database sql.Database, table sql.Node, autoVal int64) *AlterAutoIncrement {
=======
	UnaryNode
	autoVal uint64
}

func NewAlterAutoIncrement(table sql.Node, autoVal uint64) *AlterAutoIncrement {
>>>>>>> 8bbb8ea5
	return &AlterAutoIncrement{
		ddlNode: ddlNode{db: database},
		Table:   table,
		autoVal: autoVal,
	}
}

// Execute inserts the rows in the database.
func (p *AlterAutoIncrement) Execute(ctx *sql.Context) error {
	// Grab the table fresh from the database.
	table, err := getTableFromDatabase(ctx, p.Database(), p.Table)
	if err != nil {
		return err
	}

	insertable, ok := table.(sql.InsertableTable)
	if !ok {
		return ErrInsertIntoNotSupported.New()
	}
	if err != nil {
		return err
	}

	autoTbl, ok := insertable.(sql.AutoIncrementTable)
	if !ok {
		return ErrAutoIncrementNotSupported.New(insertable.Name())
	}

	// No-op if the table doesn't already have an auto increment column.
	if !autoTbl.Schema().HasAutoIncrement() {
		return nil
	}

	return autoTbl.AutoIncrementSetter(ctx).SetAutoIncrementValue(ctx, p.autoVal)
}

// RowIter implements the Node interface.
func (p *AlterAutoIncrement) RowIter(ctx *sql.Context, _ sql.Row) (sql.RowIter, error) {
	err := p.Execute(ctx)
	if err != nil {
		return nil, err
	}

	return sql.RowsToRowIter(), nil
}

// WithChildren implements the Node interface.
func (p *AlterAutoIncrement) WithChildren(children ...sql.Node) (sql.Node, error) {
	if len(children) != 1 {
		return nil, sql.ErrInvalidChildrenNumber.New(p, len(children), 1)
	}
	return NewAlterAutoIncrement(p.Database(), children[0], p.autoVal), nil
}

// Children implements the sql.Node interface.
func (p *AlterAutoIncrement) Children() []sql.Node {
	return []sql.Node{p.Table}
}

// Resolved implements the sql.Node interface.
func (p *AlterAutoIncrement) Resolved() bool {
	return p.ddlNode.Resolved() && p.Table.Resolved()
}

// CheckPrivileges implements the interface sql.Node.
func (p *AlterAutoIncrement) CheckPrivileges(ctx *sql.Context, opChecker sql.PrivilegedOperationChecker) bool {
	return opChecker.UserHasPrivileges(ctx,
		sql.NewPrivilegedOperation(p.Database().Name(), getTableName(p.Table), "", sql.PrivilegeType_Alter))
}

func (p *AlterAutoIncrement) Schema() sql.Schema { return nil }

func (p AlterAutoIncrement) String() string {
	pr := sql.NewTreePrinter()
	_ = pr.WriteNode("AlterAutoIncrement(%d)", p.autoVal)
	_ = pr.WriteChildren(fmt.Sprintf("Table(%s)", p.Table.String()))
	return pr.String()
}

// WithDatabase implements the sql.Databaser interface.
func (p *AlterAutoIncrement) WithDatabase(db sql.Database) (sql.Node, error) {
	nd := *p
	nd.db = db
	return &nd, nil
}<|MERGE_RESOLUTION|>--- conflicted
+++ resolved
@@ -21,20 +21,12 @@
 )
 
 type AlterAutoIncrement struct {
-<<<<<<< HEAD
 	ddlNode
 	Table   sql.Node
-	autoVal int64
-}
-
-func NewAlterAutoIncrement(database sql.Database, table sql.Node, autoVal int64) *AlterAutoIncrement {
-=======
-	UnaryNode
 	autoVal uint64
 }
 
-func NewAlterAutoIncrement(table sql.Node, autoVal uint64) *AlterAutoIncrement {
->>>>>>> 8bbb8ea5
+func NewAlterAutoIncrement(database sql.Database, table sql.Node, autoVal uint64) *AlterAutoIncrement {
 	return &AlterAutoIncrement{
 		ddlNode: ddlNode{db: database},
 		Table:   table,
